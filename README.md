--- conflicted
+++ resolved
@@ -205,32 +205,20 @@
     
     *Note:* If you stopped a previous Vagrant VM and restarted it, Kubernetes might not run correctly. If you have problems, try uninstalling Kubernetes by running the following commands: 
       
-    ```
-<<<<<<< HEAD
-    sudo examples/kubernetes/uninstall-kubernetes.sh
-=======
+    ```bash
     sudo kubernetes/uninstall-kubernetes.sh
->>>>>>> ff09bcc5
     ```
     
     Then re-install Kubernetes, by running the following command:
     
-    ```
-<<<<<<< HEAD
-    sudo examples/kubernetes/install-kubernetes.sh
-=======
+    ```bash
     sudo kubernetes/install-kubernetes.sh
->>>>>>> ff09bcc5
     ```
 
 1. Start the local control plane services (registry and controller) by running the following commands:
 
-    ```
-<<<<<<< HEAD
-    examples/kubernetes/run-controlplane-local-k8s.sh start
-=======
+    ```bash
     kubernetes/run-controlplane-local-k8s.sh start
->>>>>>> ff09bcc5
     ```
 
 1. Run the following command to confirm the control plane is working:
@@ -257,11 +245,7 @@
 1. Run the [API Gateway](http://microservices.io/patterns/apigateway.html) with the following commands:
 
     ```bash
-<<<<<<< HEAD
-    kubectl create -f examples/kubernetes/gateway.yaml
-=======
     kubectl create -f kubernetes/gateway.yaml
->>>>>>> ff09bcc5
     ```
     
     Usually, the API gateway is mapped to a DNS route. However, in our local
@@ -283,7 +267,7 @@
 
     * Start the helloworld application:
     
-        ```
+        ```bash
         kubectl create -f examples/kubernetes/helloworld.yaml
         ```
         
@@ -291,7 +275,7 @@
  
     * To shutdown the helloworld instances, run the following command:
     
-        ```
+        ```bash
         kubectl delete -f examples/kubernetes/helloworld.yaml
         ```
 
@@ -299,43 +283,29 @@
 
     * Start the bookinfo application:
     
+        ```bash
+        kubectl create -f kubernetes/bookinfo.yaml
         ```
-<<<<<<< HEAD
-        kubectl create -f examples/kubernetes/bookinfo.yaml
-=======
-        kubectl create -f kubernetes/bookinfo.yaml
->>>>>>> ff09bcc5
+
+    * Follow the instructions at https://github.com/amalgam8/examples/blob/master/apps/bookinfo/README.md
+    
+    * To shutdown the bookinfo instances, run the following command:
+    
+        ```bash
+        kubectl delete -f kubernetes/bookinfo.yaml
         ```
 
-    * Follow the instructions at https://github.com/amalgam8/examples/blob/master/apps/bookinfo/README.md
-    
-    * To shutdown the bookinfo instances, run the following command:
-    
-        ```
-<<<<<<< HEAD
-        kubectl delete -f examples/kubernetes/bookinfo.yaml
-=======
-        kubectl delete -f kubernetes/bookinfo.yaml
->>>>>>> ff09bcc5
-        ```
-
 1. When you are finished, shut down the gateway and control plane servers by running the following commands:
 
-    ```
-<<<<<<< HEAD
-    kubectl delete -f examples/kubernetes/gateway.yaml
-    examples/kubernetes/run-controlplane-local-k8s.sh stop
-=======
+    ```bash
     kubectl delete -f kubernetes/gateway.yaml
     kubernetes/run-controlplane-local-k8s.sh stop
->>>>>>> ff09bcc5
     ```
 
 ## Amalgam8 with Marathon/Mesos - local environment <a id="local-marathon"></a>
 
 1. Clone the Amalgam8 examples repo and then start the vagrant environment (or install and setup the equivalent dependencies manually)
 
-<<<<<<< HEAD
     ```bash
     git clone git@github.com:amalgam8/examples.git
     
@@ -346,20 +316,13 @@
     cd $GOPATH/src/github.com/amalgam8/examples
     ```
 
-=======
->>>>>>> ff09bcc5
 1. The `run-controlplane-marathon.sh` script in the `marathon` folder sets up a
    local marathon/mesos cluster (based on Holiday Check's
    [mesos-in-the-box](https://github.com/holidaycheck/mesos-in-the-box))  and launches the controller and the
    registry as apps in the marathon framework.
    
     ```bash
-<<<<<<< HEAD
     marathon/run-controlplane-marathon.sh start
-=======
-    cd marathon
-    ./run-controlplane-marathon.sh start
->>>>>>> ff09bcc5
     ```
 
     This section assumes that the IP address of your mesos slave where all
@@ -417,14 +380,7 @@
     curl -X DELETE -H "Content-Type: application/json" http://192.168.33.33:8080/v2/groups/bookinfo
     ```
 
-<<<<<<< HEAD
     When you are finished, shut down the gateway and control plane servers by running the following commands:
-=======
-1. You can now use the `a8ctl` command line tool to set the default
-    versions for various services in the Bookinfo app, do version-based
-    routing, resilience testing etc. For more details, refer to the
-    [Bookinfo sample](https://github.com/amalgam8/examples/blob/master/apps/bookinfo/README.md)
->>>>>>> ff09bcc5
 
     ```bash
     curl -X DELETE -H "Content-Type: application/json" http://192.168.33.33:8080/v2/apps/gateway
