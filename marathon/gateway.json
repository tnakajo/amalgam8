--- conflicted
+++ resolved
@@ -17,17 +17,12 @@
     "cmd" : "a8sidecar --register=false --supervise=false",
     "env": {
 		"A8_SERVICE" : "gateway",
-<<<<<<< HEAD
-		"A8_TENANT_TOKEN":"local",
 		"A8_REGISTRY_URL": "http://__REPLACEME__:31300",
-		"A8_REGISTRY_TOKEN" : "local",
-=======
-		"A8_CONTROLLER_TOKEN":"local",
->>>>>>> 80930656
+		"A8_REGISTRY_POLL" : "5s",
         "A8_LOGSTASH_SERVER" : "'__REPLACEME__:8092'",
 		"A8_CONTROLLER_URL":"http://__REPLACEME__:31200",
-		"A8_CONTROLLER_POLL" : "15s",
-    },
+		"A8_CONTROLLER_POLL" : "5s"
+	},
     "instances": 1,
     "cpus": 0.1,
     "mem": 256
