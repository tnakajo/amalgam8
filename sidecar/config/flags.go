// Copyright 2016 IBM Corporation
//
//   Licensed under the Apache License, Version 2.0 (the "License");
//   you may not use this file except in compliance with the License.
//   You may obtain a copy of the License at
//
//       http://www.apache.org/licenses/LICENSE-2.0
//
//   Unless required by applicable law or agreed to in writing, software
//   distributed under the License is distributed on an "AS IS" BASIS,
//   WITHOUT WARRANTIES OR CONDITIONS OF ANY KIND, either express or implied.
//   See the License for the specific language governing permissions and
//   limitations under the License.

package config

import (
	"fmt"
	"strings"

	"github.com/urfave/cli"
)

const (
	configFlag          = "config"
	registerFlag        = "register"
	proxyFlag           = "proxy"
	serviceFlag         = "service"
	endpointHostFlag    = "endpoint_host"
	endpointPortFlag    = "endpoint_port"
	endpointTypeFlag    = "endpoint_type"
	registryTokenFlag   = "registry_token"
	registryURLFlag     = "registry_url"
	registryPollFlag    = "registry_poll"
	controllerURLFlag   = "controller_url"
	controllerTokenFlag = "controller_token"
	controllerPollFlag  = "controller_poll"
	healthchecksFlag    = "healthchecks"
	logLevelFlag        = "log_level"
	dnsFlag             = "dns"
	dnsConfigPortFlag   = "dns_port"
	dnsConfigDomainFlag = "dns_domain"
	debugFlag           = "debug"
)

// Flags is the set of supported flags
var Flags = []cli.Flag{
	cli.StringFlag{
		Name:  debugFlag,
		Usage: "Check current sidecar state via CLI command",
	},
	cli.StringFlag{
		Name:   configFlag,
		EnvVar: envVar(configFlag),
		Usage:  "Load configuration from file",
	},
	cli.BoolFlag{
		Name:   registerFlag,
		EnvVar: envVar(registerFlag),
		Usage:  "Enable automatic service registration and heartbeat",
	},
	cli.BoolFlag{
		Name:   proxyFlag,
		EnvVar: envVar(proxyFlag),
		Usage:  "Enable automatic service discovery and load balancing across services using NGINX",
	},
	cli.BoolFlag{
		Name:   dnsFlag,
		EnvVar: envVar(dnsFlag),
		Usage:  "Enable DNS server",
	},
	cli.StringFlag{
		Name:   serviceFlag,
		EnvVar: envVar(serviceFlag),
		Usage:  "Service name to register with",
	},
	cli.StringFlag{
		Name:   endpointHostFlag,
		EnvVar: envVar(endpointHostFlag),
		Usage:  "Service endpoint host name (local IP is used if none specified)",
	},
	cli.IntFlag{
		Name:   endpointPortFlag,
		EnvVar: envVar(endpointPortFlag),
		Usage:  "Service endpoint port",
	},
	cli.StringFlag{
		Name:   endpointTypeFlag,
		EnvVar: envVar(endpointTypeFlag),
		Usage:  "Service endpoint type (http, https, tcp, udp, user)",
	},
	cli.StringFlag{
		Name:   registryURLFlag,
		EnvVar: envVar(registryURLFlag),
		Usage:  "URL for Registry",
	},
	cli.StringFlag{
		Name:   registryTokenFlag,
		EnvVar: envVar(registryTokenFlag),
		Usage:  "API token for Registry",
	},
	cli.DurationFlag{
		Name:   registryPollFlag,
		EnvVar: envVar(registryPollFlag),
		Usage:  "Interval for polling Controller",
	},
	cli.StringFlag{
		Name:   controllerURLFlag,
		EnvVar: envVar(controllerURLFlag),
		Usage:  "URL for Controller service",
	},
	cli.StringFlag{
		Name:   controllerTokenFlag,
		EnvVar: envVar(controllerTokenFlag),
		Usage:  "Amalgam8 controller token",
	},
	cli.DurationFlag{
		Name:   controllerPollFlag,
		EnvVar: envVar(controllerPollFlag),
		Usage:  "Interval for polling Controller",
	},
<<<<<<< HEAD
	cli.StringFlag{
		Name:   dnsConfigPortFlag,
		EnvVar: envVar(dnsConfigPortFlag),
		Usage:  "DNS server port number",
	},
	cli.StringFlag{
		Name:   dnsConfigDomainFlag,
		EnvVar: envVar(dnsConfigDomainFlag),
		Usage:  "DNS server authorization domain name",
	},
	cli.BoolFlag{
		Name:   superviseFlag,
		EnvVar: envVar(superviseFlag),
		Usage:  "Enable monitoring of application process. If application dies, container is killed as well. This has to be the last flag. All arguments provided after this flag will considered as part of the application invocation",
	},
=======
>>>>>>> e415a1a0
	cli.StringSliceFlag{
		Name:   healthchecksFlag,
		EnvVar: envVar(healthchecksFlag),
		Usage:  "List of health check URLs",
	},
	cli.StringFlag{
		Name:   logLevelFlag,
		EnvVar: envVar(logLevelFlag),
		Usage:  "Logging level (debug, info, warn, error, fatal, panic)",
	},
}

func envVar(name string) string {
	return strings.ToUpper(fmt.Sprintf("%v%v", "A8_", name))
}<|MERGE_RESOLUTION|>--- conflicted
+++ resolved
@@ -119,7 +119,7 @@
 		EnvVar: envVar(controllerPollFlag),
 		Usage:  "Interval for polling Controller",
 	},
-<<<<<<< HEAD
+
 	cli.StringFlag{
 		Name:   dnsConfigPortFlag,
 		EnvVar: envVar(dnsConfigPortFlag),
@@ -130,13 +130,6 @@
 		EnvVar: envVar(dnsConfigDomainFlag),
 		Usage:  "DNS server authorization domain name",
 	},
-	cli.BoolFlag{
-		Name:   superviseFlag,
-		EnvVar: envVar(superviseFlag),
-		Usage:  "Enable monitoring of application process. If application dies, container is killed as well. This has to be the last flag. All arguments provided after this flag will considered as part of the application invocation",
-	},
-=======
->>>>>>> e415a1a0
 	cli.StringSliceFlag{
 		Name:   healthchecksFlag,
 		EnvVar: envVar(healthchecksFlag),
