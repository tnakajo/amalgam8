--- conflicted
+++ resolved
@@ -58,11 +58,6 @@
   image: amalgam8/a8-examples-bookinfo-reviews-sidecar:v1
   environment:
     - A8_SERVICE=reviews:v1
-<<<<<<< HEAD
-=======
-    - A8_REGISTER=true
-    - A8_ENDPOINT_PORT=9080
->>>>>>> d6cef8f7
   external_links:
     - registry
 
@@ -98,12 +93,6 @@
   image: amalgam8/a8-examples-bookinfo-productpage-sidecar:v1
   environment:
     - A8_LOGSTASH_SERVER='logstash:8092'
-<<<<<<< HEAD
-=======
-    - A8_CONTROLLER_URL=http://controller:8080
-    - A8_CONTROLLER_POLL=5s
-    - A8_REGISTRY_POLL=5s
->>>>>>> d6cef8f7
   external_links:
     - logstash
     - controller
