// Copyright 2016 IBM Corporation
//
//   Licensed under the Apache License, Version 2.0 (the "License");
//   you may not use this file except in compliance with the License.
//   You may obtain a copy of the License at
//
//       http://www.apache.org/licenses/LICENSE-2.0
//
//   Unless required by applicable law or agreed to in writing, software
//   distributed under the License is distributed on an "AS IS" BASIS,
//   WITHOUT WARRANTIES OR CONDITIONS OF ANY KIND, either express or implied.
//   See the License for the specific language governing permissions and
//   limitations under the License.

package clients

import (
	"encoding/json"
	"errors"
	"io/ioutil"
	"net/http"
	"net/url"
	"time"

	"fmt"

	"github.com/Sirupsen/logrus"
	"github.com/amalgam8/controller/resources"
	"github.com/amalgam8/sidecar/config"
)

// Controller TODO
type Controller interface {
	GetProxyConfig(version *time.Time) (*resources.ProxyConfig, error)
}

type controller struct {
	config *config.Config
	client http.Client
}

// NewController TODO
func NewController(conf *config.Config) Controller {
	return &controller{
		config: conf,
		client: http.Client{},
	}
}

<<<<<<< HEAD
// GetProxyConfig retrieves the proxy configuration from the A8 Controller
func (c *controller) GetProxyConfig(version *time.Time) (*resources.ProxyConfig, error) {
	url, err := url.Parse(c.config.Controller.URL + "/v1/tenants")
=======
// Register TODO
func (c *controller) Register() error {

	bodyJSON := tenantInfo{
		Credentials: TenantCredentials{
			Kafka: Kafka{
				APIKey:   c.config.Kafka.APIKey,
				User:     c.config.Kafka.Username,
				Password: c.config.Kafka.Password,
				Brokers:  c.config.Kafka.Brokers,
				RestURL:  c.config.Kafka.RestURL,
				AdminURL: c.config.Kafka.RestURL,
			},
			Registry: Registry{
				URL:   c.config.Registry.URL,
				Token: c.config.Registry.Token,
			},
		},
		Port: c.config.Nginx.Port,
	}

	bodyBytes, err := json.Marshal(bodyJSON)
	if err != nil {
		logrus.WithFields(logrus.Fields{
			"err":    err,
			"url":    c.config.Controller.URL + "/v1/tenants",
			"method": "POST",
		}).Warn("Error marshalling JSON body")
		return err
	}
	reader := bytes.NewReader(bodyBytes)

	req, err := http.NewRequest("POST", c.config.Controller.URL+"/v1/tenants", reader)
	req.Header.Set("Content-type", "application/json")
	c.setAuthHeader(req)

	resp, err := c.client.Do(req)
	if err != nil {
		logrus.WithFields(logrus.Fields{
			"err": err,
			//			"request_id": reqID,
		}).Warn("Failed to register with Controller")
		return &ConnectionError{Message: err.Error()}
	}

	defer resp.Body.Close()
	if resp.StatusCode != http.StatusOK {
		respBytes, _ := ioutil.ReadAll(resp.Body)
		logrus.WithFields(logrus.Fields{
			"status_code": resp.StatusCode,
			//			"request_id": reqID,
			"body": string(respBytes),
		}).Warn("Controller returned bad response code")

		if resp.Header.Get("request-id") == "" {
			return &NetworkError{Response: resp}
		}

		switch resp.StatusCode {
		case http.StatusNotFound:
			return &TenantNotFoundError{}

		case http.StatusServiceUnavailable:
			return &ServiceUnavailable{}
		case http.StatusConflict:
			return &ConflictError{}
		default:
			return errors.New("Controller returned bad response code") // FIXME: custom error?
		}

	}

	return nil
}

func (c *controller) GetNGINXConfig(version *time.Time) (*NGINXJson, error) {

	url, err := url.Parse(c.config.Controller.URL + "/v1/nginx")
>>>>>>> bc46d766
	if err != nil {
		return nil, err
	}
	if version != nil {
		query := url.Query()
		query.Add("version", version.Format(time.RFC3339))
		url.RawQuery = query.Encode()
	}

	req, err := http.NewRequest("GET", url.String(), nil)
	if err != nil {
		logrus.WithFields(logrus.Fields{
			"err": err,
			//			"request_id": reqID,
		}).Warn("Error building request to get rules from controller")
		return nil, err
	}
<<<<<<< HEAD
	//TODO handle global auth
	req.Header.Set("Authorization", c.config.Tenant.Token)
=======
	c.setAuthHeader(req)
>>>>>>> bc46d766

	resp, err := c.client.Do(req)
	if err != nil {
		logrus.WithFields(logrus.Fields{
			"err": err,
			//			"request_id": reqID,
		}).Warn("Failed to retrieve rules from controller")
		return nil, err
	}

	defer resp.Body.Close()
	if resp.StatusCode == http.StatusNoContent {
		logrus.Debug("No new rules received")
		return nil, nil
	} else if resp.StatusCode != http.StatusOK {
		respBytes, _ := ioutil.ReadAll(resp.Body)
		logrus.WithFields(logrus.Fields{
			"status_code": resp.StatusCode,
			//			"request_id": reqID,
			"body": string(respBytes),
		}).Warn("Controller returned bad response code")
		return nil, errors.New("Controller returned bad response code") // FIXME: custom error?
	}

	body, err := ioutil.ReadAll(resp.Body)
	if err != nil {
		logrus.WithFields(logrus.Fields{
			"err": err,
			//			"request_id": reqID,
		}).Warn("Error reading rules JSON from controller")
		return nil, err
	}

	respJSON := &resources.ProxyConfig{}
	if err = json.Unmarshal(body, respJSON); err != nil {
		logrus.WithFields(logrus.Fields{
			"err": err,
			//			"request_id": reqID,
		}).Warn("Error reading rules JSON from controller")
		return nil, err
	}

<<<<<<< HEAD
	return respJSON, nil
=======
	return &templateConf, nil
}

func (c *controller) GetCredentials() (TenantCredentials, error) {

	respJSON := struct {
		Credentials TenantCredentials `json:"credentials"`
	}{}

	url, err := url.Parse(c.config.Controller.URL + "/v1/tenants")
	if err != nil {
		return respJSON.Credentials, err
	}

	req, err := http.NewRequest("GET", url.String(), nil)
	if err != nil {
		logrus.WithFields(logrus.Fields{
			"err": err,
			//			"request_id": reqID,
		}).Warn("Error building request to get creds from Controller")
		return respJSON.Credentials, err
	}
	c.setAuthHeader(req)

	resp, err := c.client.Do(req)
	if err != nil {
		logrus.WithFields(logrus.Fields{
			"err": err,
			//			"request_id": reqID,
		}).Error("Failed to retrieve credentials from Controller")
		return respJSON.Credentials, &ConnectionError{Message: err.Error()}
	}

	defer resp.Body.Close()
	if resp.StatusCode != http.StatusOK {
		respBytes, _ := ioutil.ReadAll(resp.Body)
		logrus.WithFields(logrus.Fields{
			"status_code": resp.StatusCode,
			//			"request_id": reqID,
			"body": string(respBytes),
		}).Error("Controller returned bad response code when retrieving credentials")

		if resp.Header.Get("request-id") == "" {
			return respJSON.Credentials, &NetworkError{Response: resp}
		}

		switch resp.StatusCode {
		case http.StatusNotFound:
			return respJSON.Credentials, &TenantNotFoundError{}

		case http.StatusServiceUnavailable:
			return respJSON.Credentials, &ServiceUnavailable{}

		default:
			return respJSON.Credentials, errors.New("Controller returned bad response code when retrieving credentials") // FIXME: custom error?
		}

	}

	body, err := ioutil.ReadAll(resp.Body)
	if err != nil {
		logrus.WithFields(logrus.Fields{
			"err": err,
			//			"request_id": reqID,
		}).Warn("Error reading creds JSON from Controller")
		return respJSON.Credentials, err
	}

	err = json.Unmarshal(body, &respJSON)
	if err != nil {
		logrus.WithFields(logrus.Fields{
			"err": err,
			//			"request_id": reqID,
		}).Warn("Error reading creds JSON from Controller")
		return respJSON.Credentials, err
	}

	return respJSON.Credentials, nil
}

func (c *controller) setAuthHeader(req *http.Request) {
	// if token value is empty, assumes global auth is enabled on controller and does
	// not add the Authorization header
	if c.config.Controller.Token != "" {
		req.Header.Set("Authorization", fmt.Sprintf("Bearer %v", c.config.Controller.Token))
	}
>>>>>>> bc46d766
}<|MERGE_RESOLUTION|>--- conflicted
+++ resolved
@@ -22,11 +22,10 @@
 	"net/url"
 	"time"
 
-	"fmt"
-
 	"github.com/Sirupsen/logrus"
 	"github.com/amalgam8/controller/resources"
 	"github.com/amalgam8/sidecar/config"
+	"fmt"
 )
 
 // Controller TODO
@@ -47,90 +46,9 @@
 	}
 }
 
-<<<<<<< HEAD
 // GetProxyConfig retrieves the proxy configuration from the A8 Controller
 func (c *controller) GetProxyConfig(version *time.Time) (*resources.ProxyConfig, error) {
 	url, err := url.Parse(c.config.Controller.URL + "/v1/tenants")
-=======
-// Register TODO
-func (c *controller) Register() error {
-
-	bodyJSON := tenantInfo{
-		Credentials: TenantCredentials{
-			Kafka: Kafka{
-				APIKey:   c.config.Kafka.APIKey,
-				User:     c.config.Kafka.Username,
-				Password: c.config.Kafka.Password,
-				Brokers:  c.config.Kafka.Brokers,
-				RestURL:  c.config.Kafka.RestURL,
-				AdminURL: c.config.Kafka.RestURL,
-			},
-			Registry: Registry{
-				URL:   c.config.Registry.URL,
-				Token: c.config.Registry.Token,
-			},
-		},
-		Port: c.config.Nginx.Port,
-	}
-
-	bodyBytes, err := json.Marshal(bodyJSON)
-	if err != nil {
-		logrus.WithFields(logrus.Fields{
-			"err":    err,
-			"url":    c.config.Controller.URL + "/v1/tenants",
-			"method": "POST",
-		}).Warn("Error marshalling JSON body")
-		return err
-	}
-	reader := bytes.NewReader(bodyBytes)
-
-	req, err := http.NewRequest("POST", c.config.Controller.URL+"/v1/tenants", reader)
-	req.Header.Set("Content-type", "application/json")
-	c.setAuthHeader(req)
-
-	resp, err := c.client.Do(req)
-	if err != nil {
-		logrus.WithFields(logrus.Fields{
-			"err": err,
-			//			"request_id": reqID,
-		}).Warn("Failed to register with Controller")
-		return &ConnectionError{Message: err.Error()}
-	}
-
-	defer resp.Body.Close()
-	if resp.StatusCode != http.StatusOK {
-		respBytes, _ := ioutil.ReadAll(resp.Body)
-		logrus.WithFields(logrus.Fields{
-			"status_code": resp.StatusCode,
-			//			"request_id": reqID,
-			"body": string(respBytes),
-		}).Warn("Controller returned bad response code")
-
-		if resp.Header.Get("request-id") == "" {
-			return &NetworkError{Response: resp}
-		}
-
-		switch resp.StatusCode {
-		case http.StatusNotFound:
-			return &TenantNotFoundError{}
-
-		case http.StatusServiceUnavailable:
-			return &ServiceUnavailable{}
-		case http.StatusConflict:
-			return &ConflictError{}
-		default:
-			return errors.New("Controller returned bad response code") // FIXME: custom error?
-		}
-
-	}
-
-	return nil
-}
-
-func (c *controller) GetNGINXConfig(version *time.Time) (*NGINXJson, error) {
-
-	url, err := url.Parse(c.config.Controller.URL + "/v1/nginx")
->>>>>>> bc46d766
 	if err != nil {
 		return nil, err
 	}
@@ -148,12 +66,7 @@
 		}).Warn("Error building request to get rules from controller")
 		return nil, err
 	}
-<<<<<<< HEAD
-	//TODO handle global auth
-	req.Header.Set("Authorization", c.config.Tenant.Token)
-=======
 	c.setAuthHeader(req)
->>>>>>> bc46d766
 
 	resp, err := c.client.Do(req)
 	if err != nil {
@@ -196,87 +109,7 @@
 		return nil, err
 	}
 
-<<<<<<< HEAD
 	return respJSON, nil
-=======
-	return &templateConf, nil
-}
-
-func (c *controller) GetCredentials() (TenantCredentials, error) {
-
-	respJSON := struct {
-		Credentials TenantCredentials `json:"credentials"`
-	}{}
-
-	url, err := url.Parse(c.config.Controller.URL + "/v1/tenants")
-	if err != nil {
-		return respJSON.Credentials, err
-	}
-
-	req, err := http.NewRequest("GET", url.String(), nil)
-	if err != nil {
-		logrus.WithFields(logrus.Fields{
-			"err": err,
-			//			"request_id": reqID,
-		}).Warn("Error building request to get creds from Controller")
-		return respJSON.Credentials, err
-	}
-	c.setAuthHeader(req)
-
-	resp, err := c.client.Do(req)
-	if err != nil {
-		logrus.WithFields(logrus.Fields{
-			"err": err,
-			//			"request_id": reqID,
-		}).Error("Failed to retrieve credentials from Controller")
-		return respJSON.Credentials, &ConnectionError{Message: err.Error()}
-	}
-
-	defer resp.Body.Close()
-	if resp.StatusCode != http.StatusOK {
-		respBytes, _ := ioutil.ReadAll(resp.Body)
-		logrus.WithFields(logrus.Fields{
-			"status_code": resp.StatusCode,
-			//			"request_id": reqID,
-			"body": string(respBytes),
-		}).Error("Controller returned bad response code when retrieving credentials")
-
-		if resp.Header.Get("request-id") == "" {
-			return respJSON.Credentials, &NetworkError{Response: resp}
-		}
-
-		switch resp.StatusCode {
-		case http.StatusNotFound:
-			return respJSON.Credentials, &TenantNotFoundError{}
-
-		case http.StatusServiceUnavailable:
-			return respJSON.Credentials, &ServiceUnavailable{}
-
-		default:
-			return respJSON.Credentials, errors.New("Controller returned bad response code when retrieving credentials") // FIXME: custom error?
-		}
-
-	}
-
-	body, err := ioutil.ReadAll(resp.Body)
-	if err != nil {
-		logrus.WithFields(logrus.Fields{
-			"err": err,
-			//			"request_id": reqID,
-		}).Warn("Error reading creds JSON from Controller")
-		return respJSON.Credentials, err
-	}
-
-	err = json.Unmarshal(body, &respJSON)
-	if err != nil {
-		logrus.WithFields(logrus.Fields{
-			"err": err,
-			//			"request_id": reqID,
-		}).Warn("Error reading creds JSON from Controller")
-		return respJSON.Credentials, err
-	}
-
-	return respJSON.Credentials, nil
 }
 
 func (c *controller) setAuthHeader(req *http.Request) {
@@ -285,5 +118,4 @@
 	if c.config.Controller.Token != "" {
 		req.Header.Set("Authorization", fmt.Sprintf("Bearer %v", c.config.Controller.Token))
 	}
->>>>>>> bc46d766
 }