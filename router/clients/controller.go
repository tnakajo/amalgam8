// Copyright 2016 IBM Corporation
//
//   Licensed under the Apache License, Version 2.0 (the "License");
//   you may not use this file except in compliance with the License.
//   You may obtain a copy of the License at
//
//       http://www.apache.org/licenses/LICENSE-2.0
//
//   Unless required by applicable law or agreed to in writing, software
//   distributed under the License is distributed on an "AS IS" BASIS,
//   WITHOUT WARRANTIES OR CONDITIONS OF ANY KIND, either express or implied.
//   See the License for the specific language governing permissions and
//   limitations under the License.

package clients

import (
	"bytes"
	"encoding/json"
	"errors"
	"io/ioutil"
	"net/http"
	"net/url"
	"time"

	"github.com/Sirupsen/logrus"
	"github.com/amalgam8/controller/resources"
	"github.com/amalgam8/sidecar/config"
)

// Controller TODO
type Controller interface {
	Register() error
	GetNGINXConfig(version *time.Time) (*resources.NGINXJson, error)
	GetCredentials() (TenantCredentials, error)
}

// Registry TODO
type Registry struct {
	URL   string `json:"url"`
	Token string `json:"token"`
}

// Kafka TODO
type Kafka struct {
	APIKey   string   `json:"api_key"`
	AdminURL string   `json:"admin_url"`
	RestURL  string   `json:"rest_url"`
	Brokers  []string `json:"brokers"`
	User     string   `json:"user"`
	Password string   `json:"password"`
	SASL     bool     `json:"sasl"`
}

type tenantInfo struct {
	Credentials TenantCredentials `json:"credentials"`
	Port        int               `json:"port"`
}

// TenantCredentials credentials
type TenantCredentials struct {
	Kafka    Kafka    `json:"kafka"`
	Registry Registry `json:"registry"`
}

type controller struct {
	config *config.Config
	client http.Client
}

// NewController TODO
func NewController(conf *config.Config) Controller {
	return &controller{
		config: conf,
		client: http.Client{},
	}
}

// Register TODO
func (c *controller) Register() error {

	bodyJSON := tenantInfo{
		Credentials: TenantCredentials{
			Kafka: Kafka{
				APIKey:   c.config.Kafka.APIKey,
				User:     c.config.Kafka.Username,
				Password: c.config.Kafka.Password,
				Brokers:  c.config.Kafka.Brokers,
				RestURL:  c.config.Kafka.RestURL,
				AdminURL: c.config.Kafka.RestURL,
			},
			Registry: Registry{
				URL:   c.config.Registry.URL,
				Token: c.config.Registry.Token,
			},
		},
		Port: c.config.Nginx.Port,
	}

	bodyBytes, err := json.Marshal(bodyJSON)
	if err != nil {
		logrus.WithFields(logrus.Fields{
			"err":    err,
			"url":    c.config.Controller.URL + "/v1/tenants",
			"method": "POST",
		}).Warn("Error marshalling JSON body")
		return err
	}
	reader := bytes.NewReader(bodyBytes)

	req, err := http.NewRequest("POST", c.config.Controller.URL+"/v1/tenants", reader)
	req.Header.Set("Content-type", "application/json")
	// TODO set Authorization header
	req.Header.Set("Authorization", c.config.Tenant.Token)

	resp, err := c.client.Do(req)
	if err != nil {
		logrus.WithFields(logrus.Fields{
			"err": err,
			//			"request_id": reqID,
		}).Warn("Failed to register with Controller")
		return &ConnectionError{Message: err.Error()}
	}

	defer resp.Body.Close()
	if resp.StatusCode != http.StatusOK {
		respBytes, _ := ioutil.ReadAll(resp.Body)
		logrus.WithFields(logrus.Fields{
			"status_code": resp.StatusCode,
			//			"request_id": reqID,
			"body": string(respBytes),
		}).Warn("Controller returned bad response code")

		if resp.Header.Get("request-id") == "" {
			return &NetworkError{Response: resp}
		}

		switch resp.StatusCode {
		case http.StatusNotFound:
			return &TenantNotFoundError{}

		case http.StatusServiceUnavailable:
			return &ServiceUnavailable{}
		case http.StatusConflict:
			return &ConflictError{}
		default:
			return errors.New("Controller returned bad response code") // FIXME: custom error?
		}

	}

	return nil
}

func (c *controller) GetNGINXConfig(version *time.Time) (*resources.NGINXJson, error) {

	url, err := url.Parse(c.config.Controller.URL + "/v1/nginx")
	if err != nil {
		return nil, err
	}
	if version != nil {
		query := url.Query()
		query.Add("version", version.Format(time.RFC3339))
		url.RawQuery = query.Encode()
	}

	req, err := http.NewRequest("GET", url.String(), nil)
	if err != nil {
		logrus.WithFields(logrus.Fields{
			"err": err,
			//			"request_id": reqID,
		}).Warn("Error building request to get rules from controller")
		return nil, err
	}
	//TODO set auth header
	req.Header.Set("Authorization", c.config.Tenant.Token)

	resp, err := c.client.Do(req)
	if err != nil {
		logrus.WithFields(logrus.Fields{
			"err": err,
			//			"request_id": reqID,
		}).Warn("Failed to retrieve rules from controller")
		return nil, err
	}

	defer resp.Body.Close()
	if resp.StatusCode == http.StatusNoContent {
<<<<<<< HEAD
		logrus.Info("No new rules received")
		return nil, nil

=======
		logrus.Debug("No new rules received")
		return "", nil
>>>>>>> 83b291d0
	} else if resp.StatusCode != http.StatusOK {
		respBytes, _ := ioutil.ReadAll(resp.Body)
		logrus.WithFields(logrus.Fields{
			"status_code": resp.StatusCode,
			//			"request_id": reqID,
			"body": string(respBytes),
		}).Warn("Controller returned bad response code")
		return nil, errors.New("Controller returned bad response code") // FIXME: custom error?
	}

	body, err := ioutil.ReadAll(resp.Body)
	if err != nil {
		logrus.WithFields(logrus.Fields{
			"err": err,
			//			"request_id": reqID,
		}).Warn("Error reading rules JSON from controller")
		return nil, err
	}

	templateConf := resources.NGINXJson{}
	if err = json.Unmarshal(body, &templateConf); err != nil {
		logrus.WithFields(logrus.Fields{
			"err": err,
			//			"request_id": reqID,
		}).Warn("Error reading rules JSON from controller")
		return nil, err
	}

	return &templateConf, err
}

func (c *controller) GetCredentials() (TenantCredentials, error) {

	respJSON := struct {
		Credentials TenantCredentials `json:"credentials"`
	}{}

	url, err := url.Parse(c.config.Controller.URL + "/v1/tenants")
	if err != nil {
		return respJSON.Credentials, err
	}

	req, err := http.NewRequest("GET", url.String(), nil)
	if err != nil {
		logrus.WithFields(logrus.Fields{
			"err": err,
			//			"request_id": reqID,
		}).Warn("Error building request to get creds from Controller")
		return respJSON.Credentials, err
	}
	//TODO set auth header
	req.Header.Set("Authorization", c.config.Tenant.Token)

	resp, err := c.client.Do(req)
	if err != nil {
		logrus.WithFields(logrus.Fields{
			"err": err,
			//			"request_id": reqID,
		}).Warn("Failed to retrieve creds from Controller")
		return respJSON.Credentials, &ConnectionError{Message: err.Error()}
	}

	defer resp.Body.Close()
	if resp.StatusCode != http.StatusOK {
		respBytes, _ := ioutil.ReadAll(resp.Body)
		logrus.WithFields(logrus.Fields{
			"status_code": resp.StatusCode,
			//			"request_id": reqID,
			"body": string(respBytes),
		}).Warn("Controller returned bad response code")

		if resp.Header.Get("request-id") == "" {
			return respJSON.Credentials, &NetworkError{Response: resp}
		}

		switch resp.StatusCode {
		case http.StatusNotFound:
			return respJSON.Credentials, &TenantNotFoundError{}

		case http.StatusServiceUnavailable:
			return respJSON.Credentials, &ServiceUnavailable{}

		default:
			return respJSON.Credentials, errors.New("Controller returned bad response code") // FIXME: custom error?
		}

	}

	body, err := ioutil.ReadAll(resp.Body)
	if err != nil {
		logrus.WithFields(logrus.Fields{
			"err": err,
			//			"request_id": reqID,
		}).Warn("Error reading rules JSON from Controller")
		return respJSON.Credentials, err
	}

	err = json.Unmarshal(body, &respJSON)
	if err != nil {
		logrus.WithFields(logrus.Fields{
			"err": err,
			//			"request_id": reqID,
		}).Warn("Error reading creds JSON from Controller")
		return respJSON.Credentials, err
	}

	return respJSON.Credentials, nil
}<|MERGE_RESOLUTION|>--- conflicted
+++ resolved
@@ -186,14 +186,9 @@
 
 	defer resp.Body.Close()
 	if resp.StatusCode == http.StatusNoContent {
-<<<<<<< HEAD
-		logrus.Info("No new rules received")
-		return nil, nil
-
-=======
+
 		logrus.Debug("No new rules received")
 		return "", nil
->>>>>>> 83b291d0
 	} else if resp.StatusCode != http.StatusOK {
 		respBytes, _ := ioutil.ReadAll(resp.Body)
 		logrus.WithFields(logrus.Fields{
