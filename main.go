--- conflicted
+++ resolved
@@ -27,12 +27,9 @@
 	"github.com/amalgam8/controller/database"
 	"github.com/amalgam8/controller/metrics"
 	"github.com/amalgam8/controller/middleware"
-<<<<<<< HEAD
-	"github.com/amalgam8/controller/nginx"
-	"github.com/amalgam8/controller/notification"
 	"github.com/amalgam8/controller/rules"
-=======
->>>>>>> 031e1f42
+
+	"github.com/amalgam8/controller/manager"
 	"github.com/ant0ine/go-json-rest/rest"
 	"github.com/codegangsta/cli"
 )
@@ -91,7 +88,6 @@
 
 	var tenantDB database.Tenant
 	if conf.Database.Type == "memory" {
-
 		db := database.NewMemoryCloudantDB()
 		tenantDB = database.NewTenant(db)
 	} else if conf.Database.Type == "cloudant" {
@@ -104,44 +100,6 @@
 		return err
 	}
 
-<<<<<<< HEAD
-	tpc := notification.NewTenantProducerCache()
-
-	g, err := nginx.NewGenerator(nginx.Config{
-		Database: tenantDB,
-	})
-	if err != nil {
-		logrus.Error(err)
-		setupHandler.SetError(err)
-		return err
-	}
-
-	//r := manager.NewManager(manager.Config{
-	//	Database:      tenantDB,
-	//	ProducerCache: tpc,
-	//	Generator:     g,
-	//})
-
-	factory := checker.NewRegistryFactory()
-
-	c := checker.New(checker.Config{
-		Database:      tenantDB,
-		ProducerCache: tpc,
-		Generator:     g,
-		Factory:       factory,
-	})
-
-	n := api.NewNGINX(api.NGINXConfig{
-		Reporter:  reporter,
-		Generator: g,
-	})
-	//t := api.NewTenant(api.TenantConfig{
-	//	Reporter: reporter,
-	//	Manager:  r,
-	//})
-	p := api.NewPoll(reporter, c)
-	h := api.NewHealth(reporter)
-=======
 	r := manager.NewManager(manager.Config{
 		Database: tenantDB,
 	})
@@ -176,7 +134,6 @@
 	} else {
 		authenticator = auth.DefaultAuthenticator()
 	}
->>>>>>> 031e1f42
 
 	ruleManager := rules.NewMemoryManager()
 	rulesAPI := api.NewRule(ruleManager)
@@ -197,19 +154,11 @@
 		}),
 	)
 
-<<<<<<< HEAD
-	routes := n.Routes()
-	//routes = append(routes, t.Routes()...)
-	routes = append(routes, h.Routes()...)
-	routes = append(routes, p.Routes()...)
-	routes = append(routes, rulesAPI.Routes()...)
-=======
 	authMw := &middleware.AuthMiddleware{Authenticator: authenticator}
 
 	routes := tenantAPI.Routes(authMw)
+	routes = append(routes, rulesAPI.Routes(authMw)...)
 	routes = append(routes, healthAPI.Routes()...)
->>>>>>> 031e1f42
-
 	router, err := rest.MakeRouter(
 		routes...,
 	)
